--- conflicted
+++ resolved
@@ -5,13 +5,7 @@
 from passlib.context import CryptContext
 from jose import JWTError, jwt
 from datetime import datetime, timedelta
-<<<<<<< HEAD
 from fastapi import HTTPException, status
-=======
-from typing import Optional
-from fastapi import HTTPException, status, Depends
-from fastapi.security import HTTPBearer, HTTPAuthorizationCredentials
->>>>>>> 4abeab22
 from app.core.config import settings
 from sqlmodel import Session, select
 from app.core.database import get_session
