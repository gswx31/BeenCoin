--- conflicted
+++ resolved
@@ -1,17 +1,7 @@
-<<<<<<< HEAD
 from fastapi import APIRouter, Depends
 from sqlmodel import Session
 from app.schemas.order import OrderCreate, OrderOut
 from app.services.order_service import create_order, get_user_orders
-=======
-# app/routers/orders.py
-"""
-Order management routes
-"""
-from fastapi import APIRouter, Depends, Query
-from sqlmodel import Session
-from typing import List, Optional
->>>>>>> 4abeab22
 from app.core.database import get_session
 from app.models.database import User, OrderStatus
 from app.schemas.order import OrderCreate, OrderResponse, OrderCancel
